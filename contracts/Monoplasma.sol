pragma solidity ^0.4.24;

import "openzeppelin-solidity/contracts/math/SafeMath.sol";
import "openzeppelin-solidity/contracts/token/ERC20/IERC20.sol";

import "./BalanceVerifier.sol";
import "./Ownable.sol";

/**
 * Monoplasma that is managed by an owner, likely the side-chain operator
 * Owner can add and remove recipients.
 */
contract Monoplasma is BalanceVerifier, Ownable {
    using SafeMath for uint256;

    /**
     * Freeze period during which all side-chain participants should be able to
     *   acquire the whole balance book from IPFS (or HTTP server, or elsewhere)
     *   and validate that the published rootHash is correct
     * In case of incorrect rootHash, all members should issue withdrawals from the
     *   latest block they have validated (that is older than blockFreezeSeconds)
     * So: too short freeze period + bad availability => ether (needlessly) spent withdrawing earnings
     *     long freeze period == lag between purchase and withdrawal => bad UX
     * Blocks older than blockFreezeSeconds can be used to withdraw funds
     */
    uint public blockFreezeSeconds;

    /**
     * Block number => timestamp
     * Publish time of a block, where the block freeze period starts from.
     * Note that block number points to the block after which the root hash is calculated,
     *   not the block where BlockCreated was emitted (event must come later)
     */
    mapping (uint => uint) public blockTimestamp;

    mapping (address => uint) public earnings;
    mapping (address => uint) public withdrawn;
    uint public totalWithdrawn;
    uint public totalProven;

    IERC20 public token;

    constructor(address tokenAddress, uint blockFreezePeriodSeconds) public {
        blockFreezeSeconds = blockFreezePeriodSeconds;
        token = IERC20(tokenAddress);
    }

    /**
     * Owner creates the side-chain blocks
     */
    function onCommit(uint blockNumber, bytes32, string) internal {
        require(msg.sender == owner, "error_notPermitted");
        blockTimestamp[blockNumber] = now;
    }

    /**
     * Called from BalanceVerifier.prove
     * Prove can be called directly to withdraw less than the whole share,
     *   or just "cement" the earnings so far into root chain even without withdrawing
     */
    function onVerifySuccess(uint blockNumber, address account, uint newEarnings) internal {
        uint blockFreezeStart = blockTimestamp[blockNumber];
        require(now > blockFreezeStart + blockFreezeSeconds, "error_frozen");
        require(earnings[account] < newEarnings, "error_oldEarnings");
        totalProven = totalProven.add(newEarnings).sub(earnings[account]);
        require(totalProven <= token.balanceOf(this), "error_missingBalance");
        earnings[account] = newEarnings;
    }

    /**
     * Prove and withdraw the whole revenue share for a given address from sidechain in one transaction
     * @param recipient the address we're proving and withdrawing
     * @param blockNumber of the leaf to verify
     * @param totalEarnings in the side-chain
     * @param proof list of hashes to prove the totalEarnings
     */
    function withdrawAllFor(address recipient, uint blockNumber, uint totalEarnings, bytes32[] proof) external {
        proveSidechainBalance(blockNumber, recipient, totalEarnings, proof);
        uint withdrawable = totalEarnings.sub(withdrawn[recipient]);
        withdrawFor(recipient, withdrawable);
    }

    /**
     * Prove and withdraw the whole revenue share from sidechain in one transaction
     * @param blockNumber of the leaf to verify
     * @param totalEarnings in the side-chain
     * @param proof list of hashes to prove the totalEarnings
     */
    function withdrawAll(uint blockNumber, uint totalEarnings, bytes32[] proof) external {
<<<<<<< HEAD
        prove(blockNumber, msg.sender, totalEarnings, proof);
        uint withdrawable = totalEarnings.sub(withdrawn[msg.sender]);
        withdraw(withdrawable);
=======
        this.withdrawAllFor(msg.sender, blockNumber, totalEarnings, proof);
>>>>>>> e9a05ce5
    }

    /**
     * @dev It is up to the sidechain implementation to make sure
     * @dev  always token balance >= sum of earnings - sum of withdrawn
     */
    function withdrawFor(address recipient, uint amount) public {
        require(amount > 0, "error_zeroWithdraw");
        uint w = withdrawn[recipient].add(amount);
        require(w <= earnings[recipient], "error_overdraft");
        withdrawn[recipient] = w;
        totalWithdrawn = totalWithdrawn.add(amount);
        require(token.transfer(recipient, amount), "error_transfer");
    }

    /**
     * @dev It is up to the sidechain implementation to make sure
     * @dev  always token balance >= sum of earnings - sum of withdrawn
     */
    function withdraw(uint amount) public {
        withdrawFor(msg.sender, amount);
    }

}<|MERGE_RESOLUTION|>--- conflicted
+++ resolved
@@ -75,7 +75,7 @@
      * @param proof list of hashes to prove the totalEarnings
      */
     function withdrawAllFor(address recipient, uint blockNumber, uint totalEarnings, bytes32[] proof) external {
-        proveSidechainBalance(blockNumber, recipient, totalEarnings, proof);
+        prove(blockNumber, recipient, totalEarnings, proof);
         uint withdrawable = totalEarnings.sub(withdrawn[recipient]);
         withdrawFor(recipient, withdrawable);
     }
@@ -87,13 +87,7 @@
      * @param proof list of hashes to prove the totalEarnings
      */
     function withdrawAll(uint blockNumber, uint totalEarnings, bytes32[] proof) external {
-<<<<<<< HEAD
-        prove(blockNumber, msg.sender, totalEarnings, proof);
-        uint withdrawable = totalEarnings.sub(withdrawn[msg.sender]);
-        withdraw(withdrawable);
-=======
         this.withdrawAllFor(msg.sender, blockNumber, totalEarnings, proof);
->>>>>>> e9a05ce5
     }
 
     /**

const BN = require("bn.js")

const MerkleTree = require("../../src/merkletree")
const MonoplasmaMember = require("../../src/member")

const RootChainContract = artifacts.require("./Monoplasma.sol")
const ERC20Mintable = artifacts.require("openzeppelin-solidity/contracts/token/ERC20/ERC20Mintable.sol")

const FailTokenJson = require("./FailToken.json")
const FailToken = new web3.eth.Contract(FailTokenJson.abi)

const { assertEqual, assertFails, assertEvent } = require("../utils/web3Assert")
const increaseTime = require("../utils/increaseTime")
const {utils: { toWei }} = require("web3")

const MonoplasmaState = require("../../src/state")
const MonoplasmaWatcher = require("../../src/watcher")
const JoinPartChannel = require("../../src/joinPartChannel")
const FileStore = require("../../src/fileStore")
const fileStore = new FileStore("/tmp/mono", console.log)
let currentBlockNumber = 1

contract("Monoplasma", accounts => {
    let token
    let rootchain
    const producer = accounts[1]
    const anotherProducer = accounts[2]
    const admin = accounts[9]
    const blockFreezePeriodSeconds = 1000
    const plasma = new MonoplasmaState(0, [], { saveBlock: () => {} }, admin, 0)
    const joinPartChannel = new JoinPartChannel()
    let watcher
    before(async () => {
        token = await ERC20Mintable.new({from: admin, gas: 4000000})
        rootchain = await RootChainContract.new(token.address, blockFreezePeriodSeconds, 0, {from: admin, gas: 4000000})
        const startState = {
            contractAddress: rootchain.address,
            tokenAddress: token.address,
            blockFreezeSeconds: 1
        }
        watcher = new MonoplasmaWatcher(web3, joinPartChannel, startState, fileStore)
        watcher.start()

        // simulate added members, would be performed by the MonoplasmaWatcher
        plasma.addMember(producer)
        plasma.addMember(anotherProducer)
    })

    // simulate added revenue: tokens appear in the contract, MonoplasmaWatcher updates the MonoplasmaState
    async function addRevenue(tokens) {
        await token.mint(rootchain.address, tokens, {from: admin})
        plasma.addRevenue(tokens)
        return publishBlock()
    }

    // simulate a block being published by the MonoplasmaOperator
    async function publishBlock(rootHash, operatorAddress) {
        const root = rootHash || plasma.getRootHash()
        const blockNumber = currentBlockNumber++
        const resp = await rootchain.commit(blockNumber, root, "ipfs lol", {from: operatorAddress || admin})
        return resp.logs.find(L => L.event === "BlockCreated").args
    }

    describe("commit & blockHash", () => {
        it("correctly saves and retrieves a block timestamp", async () => {
            const root = "0x1234000000000000000000000000000000000000000000000000000000000000"
            const resp = await rootchain.commit(123, root, "ipfs lol", {from: admin})
            const event = resp.logs.find(L => L.event === "BlockCreated")
            const timestamp = (await web3.eth.getBlock(event.blockNumber)).timestamp
            assertEqual(event.args.blockNumber, 123)
            assertEqual(event.args.rootHash, root)
            assertEqual(await rootchain.blockHash(123), root)
            assertEqual(await rootchain.blockTimestamp(123), timestamp)
        })
    })

    describe("Admin", () => {
        it("admin can set fee and receives correct fee", async () => {
            const adminFee = toWei(".5", "ether")
            assertEvent(await rootchain.setAdminFee(adminFee, {from: admin}), "AdminFeeChanged", [adminFee])
            assertEqual(await rootchain.adminFee(), adminFee)
            assertEvent(await rootchain.setAdminFee(0, {from: admin}), "AdminFeeChanged", [0])
        })

        it("non-admin can't set fee", async () => {
            await assertFails(rootchain.setAdminFee(123, {from: producer}), "error_onlyOwner")
        })

        it("can't set fee higher than 100%", async () => {
            await assertFails(rootchain.setAdminFee(toWei("2", "ether"), {from: admin}), "error_adminFee")
        })

        it("ownership can be transferred", async () => {
            const newAdmin = accounts[8]
            await rootchain.transferOwnership(newAdmin, {from: admin})
            assertEvent(await rootchain.claimOwnership({from: newAdmin}), "OwnershipTransferred", [admin, newAdmin])

            await rootchain.transferOwnership(admin, {from: newAdmin})
            assertEvent(await rootchain.claimOwnership({from: admin}), "OwnershipTransferred", [newAdmin, admin])
        })

        it("can publish blocks", async () => {
            const block = await publishBlock()
            assertEqual(await rootchain.blockHash(block.blockNumber), block.rootHash)
        })

        it("can change the operator", async () => {
            const operator = accounts[3]
            assertEvent(await rootchain.setOperator(operator, {from: admin}), "OperatorChanged", [operator])
            const root = plasma.getRootHash()
            const blockNumber = currentBlockNumber++
            await assertFails(rootchain.commit(blockNumber, root, "fail", {from: admin}), "error_notPermitted")
            const block = await publishBlock(root, operator)
            assertEqual(await rootchain.blockHash(block.blockNumber), block.rootHash)
        })

        // for the lack of per-testcase cleanup in mocha, made another testcase for cleanup...
        it("changes the operator back", async () => {
            const operator = await rootchain.operator()
            if (operator !== admin) {
                assertEvent(await rootchain.setOperator(admin, {from: admin}), "OperatorChanged", [admin])
            }
            const root = plasma.getRootHash()
            const blockNumber = currentBlockNumber++
            await assertFails(rootchain.commit(blockNumber, root, "fail", {from: accounts[3]}), "error_notPermitted")
        })
    })

    describe("Member", () => {
        let block
        it("can withdraw earnings (two step: prove, then withdraw)", async () => {
            block = await addRevenue(1000)
            const proof = plasma.getProof(producer)
            const { earnings } = plasma.getMember(producer)
            assertEqual(await token.balanceOf(producer), 0)
            await increaseTime(blockFreezePeriodSeconds + 1)
            await rootchain.prove(block.blockNumber, producer, earnings, proof, {from: producer})
            await rootchain.withdraw(earnings, {from: producer})
            assertEqual(await token.balanceOf(producer), earnings)
        })

        it("fails if member tries later with an old (though valid) proof", async () => {
            const proof = plasma.getProof(producer)
            const { earnings } = plasma.getMember(producer)
            assert(await rootchain.proofIsCorrect(block.blockNumber, producer, earnings, proof))
            await assertFails(rootchain.prove(block.blockNumber, producer, earnings, proof, {from: admin, gas: 4000000}), "error_oldEarnings")
        })

        it("can withdraw earnings on behalf of another", async () => {
            const proof = plasma.getProof(anotherProducer)
            const { earnings } = plasma.getMember(anotherProducer)
            assertEqual(await token.balanceOf(anotherProducer), 0)
            await rootchain.withdrawAllFor(anotherProducer, block.blockNumber, earnings, proof, {from: producer})
            assertEqual(await token.balanceOf(anotherProducer), earnings)
        })

        it("can withdraw earnings a second time", async () => {
            block = await addRevenue(1000)
            const proof = plasma.getProof(producer)
            const { earnings } = plasma.getMember(producer)
            await increaseTime(blockFreezePeriodSeconds + 1)
            await rootchain.withdrawAll(block.blockNumber, earnings, proof, {from: producer})
            assertEqual(await token.balanceOf(producer), earnings)
        })

        it("can donate earnings to another", async () => {
            const proof = plasma.getProof(anotherProducer)
            const { earnings } = plasma.getMember(anotherProducer)
            const withdrawn = await rootchain.withdrawn(anotherProducer)
            const withdrawable = new BN(earnings).sub(withdrawn)
            const balanceBefore = await token.balanceOf(producer)
            await rootchain.withdrawAllTo(producer, block.blockNumber, earnings, proof, {from: anotherProducer})
            assertEqual(await token.balanceOf(producer), balanceBefore.add(withdrawable))
        })

        it("can not withdraw earnings before freeze period is over", async () => {
            const block = await addRevenue(1000)
            const proof = plasma.getProof(producer)
            const { earnings } = plasma.getMember(producer)
            await assertFails(rootchain.withdrawAll(block.blockNumber, earnings, proof, {from: producer}), "error_frozen")
        })

        it("can not withdraw wrong amount", async () => {
            const block = await addRevenue(1000)
            const proof = plasma.getProof(producer)
            const { earnings } = { earnings: 50000 }
            await increaseTime(blockFreezePeriodSeconds + 1)
            await assertFails(rootchain.withdrawAll(block.blockNumber, earnings, proof, {from: producer}), "error_proof")
        })

        it("can not withdraw with bad proof", async () => {
            const block = await addRevenue(1000)
            const proof = [
                "0x3e6ef21b9ffee12d86b9ac8713adaba889b551c5b1fbd3daf6c37f62d7f162bc",
                "0x3f2ed4f13f5c1f5274cf624eb1d079a15c3666c97c5403e6e8cf9cea146a8608",
            ]
            const { earnings } = plasma.getMember(producer)
            await increaseTime(blockFreezePeriodSeconds + 1)
            await assertFails(rootchain.withdrawAll(block.blockNumber, earnings, proof, {from: producer}), "error_proof")
        })

<<<<<<< HEAD
        it("can withdraw with a signature", async () => {
            block = await addRevenue(1000)
            const proof = plasma.getProof(anotherProducer)
            const { earnings } = plasma.getMember(anotherProducer)
            const withdrawn = await rootchain.withdrawn(anotherProducer)
            const withdrawable = new BN(earnings).sub(withdrawn)
            const balanceBefore = await token.balanceOf(producer)

            const message = producer + withdrawn.toString(16, 64)
            const signature = await web3.eth.sign(message, anotherProducer)

            await rootchain.withdrawAllToSigned(producer, block.blockNumber, earnings, proof, signature, withdrawn, {from: admin})
            assertEqual(await token.balanceOf(producer), balanceBefore.add(withdrawable))
=======
        it("can not withdraw zero tokens", async () => {
            await assertFails(rootchain.withdraw(0, {from: producer}), "error_zeroWithdraw")
        })

        it("can not withdraw too many tokens", async () => {
            await assertFails(rootchain.withdraw(10000000, {from: producer}), "error_overdraft")
        })

        it("withdraw fails with error_transfer if token transfer returns false", async () => {
            const token2 = await FailToken.deploy({data: FailTokenJson.bytecode}).send({from: admin, gas: 4000000})
            const rootchain2 = await RootChainContract.new(token2.options.address, blockFreezePeriodSeconds, 0, {from: admin, gas: 4000000})
            await token2.methods.transfer(rootchain2.address, toWei("1000", "ether")).send({from: admin})
            const proof = plasma.getProof(producer)
            const { earnings } = plasma.getMember(producer)
            const root = plasma.getRootHash()
            await rootchain2.commit(1, root, "ipfs lol", {from: admin})
            await increaseTime(blockFreezePeriodSeconds + 1)
            await assertFails(rootchain2.withdrawAll(1, earnings, proof, {from: producer}), "error_transfer")
        })

        // see /stealAllTokens route of routers/revenueDemo.js
        it("proving fails with error_missingBalance if there's not enough tokens to cover the purported earnings", async () => {
            const fakeTokens = toWei("1000", "ether")
            const fakeMemberList = [new MonoplasmaMember("thief", producer, fakeTokens)]
            const fakeTree = new MerkleTree(fakeMemberList)
            const fakeProof = ["0x0000000000000000000000000000000000000000000000000000000000000000"]
            const root = fakeTree.getRootHash()
            const block = await publishBlock(root)
            assert(await rootchain.proofIsCorrect(block.blockNumber, producer, fakeTokens, fakeProof))
            await increaseTime(blockFreezePeriodSeconds + 1)
            await assertFails(rootchain.prove(block.blockNumber, producer, fakeTokens, fakeProof, {from: admin, gas: 4000000}), "error_missingBalance")
>>>>>>> 55f7eb0f
        })
    })
})<|MERGE_RESOLUTION|>--- conflicted
+++ resolved
@@ -199,7 +199,6 @@
             await assertFails(rootchain.withdrawAll(block.blockNumber, earnings, proof, {from: producer}), "error_proof")
         })
 
-<<<<<<< HEAD
         it("can withdraw with a signature", async () => {
             block = await addRevenue(1000)
             const proof = plasma.getProof(anotherProducer)
@@ -213,7 +212,8 @@
 
             await rootchain.withdrawAllToSigned(producer, block.blockNumber, earnings, proof, signature, withdrawn, {from: admin})
             assertEqual(await token.balanceOf(producer), balanceBefore.add(withdrawable))
-=======
+        })
+
         it("can not withdraw zero tokens", async () => {
             await assertFails(rootchain.withdraw(0, {from: producer}), "error_zeroWithdraw")
         })
@@ -245,7 +245,6 @@
             assert(await rootchain.proofIsCorrect(block.blockNumber, producer, fakeTokens, fakeProof))
             await increaseTime(blockFreezePeriodSeconds + 1)
             await assertFails(rootchain.prove(block.blockNumber, producer, fakeTokens, fakeProof, {from: admin, gas: 4000000}), "error_missingBalance")
->>>>>>> 55f7eb0f
         })
     })
 })
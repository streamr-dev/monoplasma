--- conflicted
+++ resolved
@@ -1,12 +1,6 @@
 const MonoplasmaMember = require("./monoplasmaMember")
-
 const MerkleTree = require("./merkletree")
-
-<<<<<<< HEAD
 const BN = require("bn.js")
-
-=======
->>>>>>> e8967deb
 const SortedMap = require("collections/sorted-map")
 
 /**

--- conflicted
+++ resolved
@@ -18,21 +18,7 @@
 async function deployToken(web3, sendOptions, log) {
     log("Deploying a dummy token contract...")
     const Token = new web3.eth.Contract(TokenJson.abi)
-<<<<<<< HEAD
-    //const token = await Token.deploy({data: TokenJson.bytecode}).send(sendOptions)
-
-    // using ganache as lib, crashes mysteriously; gets txHash but process.exits before receipt call
-    const token = await new Promise((done, fail) => {
-        Token.deploy({data: TokenJson.bytecode}).send(sendOptions)
-            .on("transactionHash", console.log)
-            .on("receipt", done)
-            .on("error", fail)
-    })
-    console.log("asdf")
-
-=======
     const token = await Token.deploy({data: TokenJson.bytecode}).send(sendOptions)
->>>>>>> e8967deb
     return token.options.address
 }
 
